--- conflicted
+++ resolved
@@ -92,13 +92,6 @@
     @classmethod
     def from_pretrained(cls, pretrained_model_name_or_path: Optional[Union[str, os.PathLike]], **kwargs):
         # use snapshot download here to get it working from from_pretrained
-<<<<<<< HEAD
-        cached_folder = snapshot_download(pretrained_model_name_or_path)
-        _, config_dict = cls.get_config_dict(cached_folder)
-
-        module = config_dict.pop("_module", None)
-        class_name_ = config_dict.pop("_class_name")
-=======
         if not os.path.isdir(pretrained_model_name_or_path):
             cached_folder = snapshot_download(pretrained_model_name_or_path)
         else:
@@ -110,7 +103,6 @@
         # TODO(Suraj) - make from hub import work
         # Make `ddpm = DiffusionPipeline.from_pretrained("fusing/ddpm-lsun-bedroom-pipe")` work
         # Add Sylvains code from transformers
->>>>>>> f9a4532f
 
         init_kwargs = {}
 
